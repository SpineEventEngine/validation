--- conflicted
+++ resolved
@@ -24,18 +24,10 @@
  * OF THIS SOFTWARE, EVEN IF ADVISED OF THE POSSIBILITY OF SUCH DAMAGE.
  */
 
-<<<<<<< HEAD
 val spineBaseVersion by extra("2.0.0-SNAPSHOT.85")
 val mcJavaVersion by extra("2.0.0-SNAPSHOT.83")
 val spineTimeVersion by extra("2.0.0-SNAPSHOT.77")
 val spineServerVersion by extra("2.0.0-SNAPSHOT.91")
 val protoDataVersion by extra("0.1.5")
 
-=======
-val spineBaseVersion by extra("2.0.0-SNAPSHOT.75")
-val mcJavaVersion by extra("2.0.0-SNAPSHOT.81")
-val spineTimeVersion by extra("2.0.0-SNAPSHOT.75")
-val spineServerVersion by extra("2.0.0-SNAPSHOT.75")
-val protoDataVersion by extra("0.1.2")
->>>>>>> 24fe9bf9
 val validationVersion by extra("2.0.0-SNAPSHOT.13")