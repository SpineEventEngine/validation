/*
 * Copyright 2022, TeamDev. All rights reserved.
 *
 * Licensed under the Apache License, Version 2.0 (the "License");
 * you may not use this file except in compliance with the License.
 * You may obtain a copy of the License at
 *
 * http://www.apache.org/licenses/LICENSE-2.0
 *
 * Redistribution and use in source and/or binary forms, with or without
 * modification, must retain the above copyright notice and the following
 * disclaimer.
 *
 * THIS SOFTWARE IS PROVIDED BY THE COPYRIGHT HOLDERS AND CONTRIBUTORS
 * "AS IS" AND ANY EXPRESS OR IMPLIED WARRANTIES, INCLUDING, BUT NOT
 * LIMITED TO, THE IMPLIED WARRANTIES OF MERCHANTABILITY AND FITNESS FOR
 * A PARTICULAR PURPOSE ARE DISCLAIMED. IN NO EVENT SHALL THE COPYRIGHT
 * OWNER OR CONTRIBUTORS BE LIABLE FOR ANY DIRECT, INDIRECT, INCIDENTAL,
 * SPECIAL, EXEMPLARY, OR CONSEQUENTIAL DAMAGES (INCLUDING, BUT NOT
 * LIMITED TO, PROCUREMENT OF SUBSTITUTE GOODS OR SERVICES; LOSS OF USE,
 * DATA, OR PROFITS; OR BUSINESS INTERRUPTION) HOWEVER CAUSED AND ON ANY
 * THEORY OF LIABILITY, WHETHER IN CONTRACT, STRICT LIABILITY, OR TORT
 * (INCLUDING NEGLIGENCE OR OTHERWISE) ARISING IN ANY WAY OUT OF THE USE
 * OF THIS SOFTWARE, EVEN IF ADVISED OF THE POSSIBILITY OF SUCH DAMAGE.
 */

package io.spine.validate;

import com.google.common.collect.ImmutableSet;
<<<<<<< HEAD
import com.google.common.flogger.FluentLogger2;
=======
>>>>>>> ebbcbd93
import io.spine.code.proto.FieldContext;
import io.spine.logging.Logger;
import io.spine.logging.LoggingFactory;
import io.spine.validate.option.FieldValidatingOption;
import io.spine.validate.option.StandardOptionFactory;
import io.spine.validate.option.ValidatingOptionFactory;
import io.spine.validate.option.ValidatingOptionsLoader;

import java.util.Set;
import java.util.function.Function;
import java.util.stream.Stream;

import static com.google.common.base.Preconditions.checkNotNull;
import static com.google.common.collect.ImmutableSet.toImmutableSet;
import static java.lang.String.format;

/**
 * A factory of field validation {@link Constraint}s.
 */
final class FieldConstraints {

<<<<<<< HEAD
    private static final FluentLogger2 log = FluentLogger2.forEnclosingClass();
=======
    private static final Logger<?> logger = LoggingFactory.forEnclosingClass();
>>>>>>> ebbcbd93
    private static final ImmutableSet<ValidatingOptionFactory> allFactories =
            ValidatingOptionsLoader.INSTANCE.implementations();
    private static final ImmutableSet<ValidatingOptionFactory> customFactories =
            allFactories.stream()
                    .filter(factory -> !(factory instanceof StandardOptionFactory))
                    .collect(toImmutableSet());

    /**
     * Prevents the utility class instantiation.
     */
    private FieldConstraints() {
    }

    /**
     * Assembles {@link Constraint}s for a given field.
     *
     * @param field
     *         field to validate
     * @return validation constraints
     */
    static Stream<Constraint> of(FieldContext field) {
        return findConstraints(field, allFactories);
    }

    static boolean customFactoriesExist() {
        return !customFactories.isEmpty();
    }

    static Stream<Constraint> customConstraintsFor(FieldContext field) {
        return findConstraints(field, customFactories);
    }

    // Assembles many options and option factories for all field types.
    private static Stream<Constraint>
    findConstraints(FieldContext field, ImmutableSet<ValidatingOptionFactory> factories) {
        checkNotNull(field);
        var declaration = field.targetDeclaration();
        var type = declaration.javaType();
        switch (type) {
            case INT:
                return constraintsFrom(factories, ValidatingOptionFactory::forInt, field);
            case LONG:
                return constraintsFrom(factories, ValidatingOptionFactory::forLong, field);
            case FLOAT:
                return constraintsFrom(factories, ValidatingOptionFactory::forFloat, field);
            case DOUBLE:
                return constraintsFrom(factories, ValidatingOptionFactory::forDouble, field);
            case BOOLEAN:
                return constraintsFrom(factories, ValidatingOptionFactory::forBoolean, field);
            case STRING:
                return constraintsFrom(factories, ValidatingOptionFactory::forString, field);
            case BYTE_STRING:
                return constraintsFrom(factories, ValidatingOptionFactory::forByteString, field);
            case ENUM:
                return constraintsFrom(factories, ValidatingOptionFactory::forEnum, field);
            case MESSAGE:
                return constraintsFrom(factories, ValidatingOptionFactory::forMessage, field);
            default:
                logger.atWarning()
                      .log(() -> format("Unknown field type `%s` at `%s`.", type, declaration));
                return Stream.of();
        }
    }

    private static Stream<Constraint>
    constraintsFrom(ImmutableSet<ValidatingOptionFactory> factories,
                    Function<ValidatingOptionFactory, Set<FieldValidatingOption<?>>> selector,
                    FieldContext field) {
        return factories.stream()
                .map(selector)
                .flatMap(Set::stream)
                .filter(option -> option.shouldValidate(field))
                .map(option -> option.constraintFor(field));
    }
}<|MERGE_RESOLUTION|>--- conflicted
+++ resolved
@@ -27,10 +27,6 @@
 package io.spine.validate;
 
 import com.google.common.collect.ImmutableSet;
-<<<<<<< HEAD
-import com.google.common.flogger.FluentLogger2;
-=======
->>>>>>> ebbcbd93
 import io.spine.code.proto.FieldContext;
 import io.spine.logging.Logger;
 import io.spine.logging.LoggingFactory;
@@ -52,11 +48,7 @@
  */
 final class FieldConstraints {
 
-<<<<<<< HEAD
-    private static final FluentLogger2 log = FluentLogger2.forEnclosingClass();
-=======
     private static final Logger<?> logger = LoggingFactory.forEnclosingClass();
->>>>>>> ebbcbd93
     private static final ImmutableSet<ValidatingOptionFactory> allFactories =
             ValidatingOptionsLoader.INSTANCE.implementations();
     private static final ImmutableSet<ValidatingOptionFactory> customFactories =
