/*
 * Copyright 2022, TeamDev. All rights reserved.
 *
 * Licensed under the Apache License, Version 2.0 (the "License");
 * you may not use this file except in compliance with the License.
 * You may obtain a copy of the License at
 *
 * http://www.apache.org/licenses/LICENSE-2.0
 *
 * Redistribution and use in source and/or binary forms, with or without
 * modification, must retain the above copyright notice and the following
 * disclaimer.
 *
 * THIS SOFTWARE IS PROVIDED BY THE COPYRIGHT HOLDERS AND CONTRIBUTORS
 * "AS IS" AND ANY EXPRESS OR IMPLIED WARRANTIES, INCLUDING, BUT NOT
 * LIMITED TO, THE IMPLIED WARRANTIES OF MERCHANTABILITY AND FITNESS FOR
 * A PARTICULAR PURPOSE ARE DISCLAIMED. IN NO EVENT SHALL THE COPYRIGHT
 * OWNER OR CONTRIBUTORS BE LIABLE FOR ANY DIRECT, INDIRECT, INCIDENTAL,
 * SPECIAL, EXEMPLARY, OR CONSEQUENTIAL DAMAGES (INCLUDING, BUT NOT
 * LIMITED TO, PROCUREMENT OF SUBSTITUTE GOODS OR SERVICES; LOSS OF USE,
 * DATA, OR PROFITS; OR BUSINESS INTERRUPTION) HOWEVER CAUSED AND ON ANY
 * THEORY OF LIABILITY, WHETHER IN CONTRACT, STRICT LIABILITY, OR TORT
 * (INCLUDING NEGLIGENCE OR OTHERWISE) ARISING IN ANY WAY OUT OF THE USE
 * OF THIS SOFTWARE, EVEN IF ADVISED OF THE POSSIBILITY OF SUCH DAMAGE.
 */

package io.spine.validate;

import com.google.common.collect.ImmutableMap;
<<<<<<< HEAD
import com.google.common.flogger.FluentLogger2;
=======
>>>>>>> ebbcbd93
import com.google.protobuf.DescriptorProtos.FieldOptions;
import com.google.protobuf.Descriptors.Descriptor;
import com.google.protobuf.Descriptors.FieldDescriptor;
import com.google.protobuf.GeneratedMessage.GeneratedExtension;
import io.spine.code.proto.FieldContext;
import io.spine.logging.Logger;
import io.spine.logging.LoggingFactory;

import java.io.Serializable;
import java.util.Collection;
import java.util.HashMap;
import java.util.Map;
import java.util.Optional;

import static com.google.common.base.Preconditions.checkNotNull;
import static com.google.common.collect.Maps.newHashMapWithExpectedSize;
import static java.lang.String.format;
import static java.util.Objects.requireNonNull;

/**
 * Provides option value for a field mentioned in an {@link ExternalMessageConstraint}.
 */
public final class ExternalConstraintOptions implements Serializable {

    private static final long serialVersionUID = 0L;

    /**
     * A map from a field context to the options extracted from an external message constraint.
     */
    private final ImmutableMap<FieldContext, FieldOptions> options;

    private ExternalConstraintOptions() {
        this(new Builder().build());
    }

    private ExternalConstraintOptions(ImmutableMap<FieldContext, FieldOptions> options) {
        this.options = options;
    }

    /**
     * Obtains value of the specified option by the specified field context.
     *
     * @param fieldContext
     *         the field descriptor to obtain the option
     * @param option
     *         the option to obtain
     * @param <T>
     *         the type of the option value
     * @return the {@code Optional} of option value or {@code Optional.empty()}
     *         if there is no such an option for the field descriptor
     */
    public static <T> Optional<T>
    getOptionValue(FieldContext fieldContext, GeneratedExtension<FieldOptions, T> option) {
        var options = Holder.instance.options;
        for (var context : options.keySet()) {
            var fieldOptions = requireNonNull(options.get(context));
            if (fieldContext.hasSameTargetAndParent(context) && fieldOptions.hasExtension(option)) {
                var optionValue = fieldOptions.getExtension(option);
                // An option is set explicitly if it was found in external constraints.
                return Optional.of(optionValue);
            }
        }
        return Optional.empty();
    }

    /**
     * A holder of the {@link ExternalConstraintOptions} instance.
     *
     * @apiNote This class is package-private for allowing constraints options update being
     *         triggered whenever {@link ExternalConstraints} are updated.
     */
    static final class Holder {

<<<<<<< HEAD
        private static final FluentLogger2 logger = FluentLogger2.forEnclosingClass();
=======
        private static final Logger<?> logger = LoggingFactory.forEnclosingClass();
>>>>>>> ebbcbd93

        /** The singleton instance. */
        private static ExternalConstraintOptions instance = new ExternalConstraintOptions();

        /** Prevents instantiation from outside. */
        private Holder() {
        }

        /**
         * Extends external constraint options with some more options from the supplied
         * {@code externalConstraints}.
         */
        static void updateFrom(Iterable<ExternalMessageConstraint> externalConstraints) {
            checkNotNull(externalConstraints);
            logger.atDebug().log(() -> format(
                    "Updating external constraint options from constraints `%s`.",
                    externalConstraints));
            var currentOptions = instance.options;
            var newOptions = new Builder()
                    .buildFrom(externalConstraints);
            Map<FieldContext, FieldOptions> options =
                    newHashMapWithExpectedSize(currentOptions.size() + newOptions.size());
            options.putAll(currentOptions);
            options.putAll(newOptions);
            instance = new ExternalConstraintOptions(ImmutableMap.copyOf(options));
        }
    }

    /**
     * Assembles {@linkplain #options}.
     */
    private static class Builder {

        private final Map<FieldContext, FieldOptions> state = new HashMap<>();

        private ImmutableMap<FieldContext, FieldOptions> build() {
            return buildFrom(ExternalConstraints.all());
        }

        private ImmutableMap<FieldContext, FieldOptions>
        buildFrom(Iterable<ExternalMessageConstraint> constraints) {
            for (var constraint : constraints) {
                putAll(constraint);
            }
            return ImmutableMap.copyOf(state);
        }

        private void putAll(ExternalMessageConstraint constraint) {
            var constraintDescriptor = constraint.getDescriptor();
            Collection<FieldDescriptor> targets = constraint.getTargets();
            for (var target : targets) {
                put(constraintDescriptor, target);
            }
        }

        private void put(Descriptor constraint, FieldDescriptor target) {
            var targetType = target.getMessageType();
            for (var constraintField : constraint.getFields()) {
                var subTarget = targetType.findFieldByName(constraintField.getName());
                var targetContext = FieldContext.create(target);
                var subTargetContext = targetContext.forChild(subTarget);
                state.put(subTargetContext, constraintField.getOptions());
            }
        }
    }
}<|MERGE_RESOLUTION|>--- conflicted
+++ resolved
@@ -27,10 +27,6 @@
 package io.spine.validate;
 
 import com.google.common.collect.ImmutableMap;
-<<<<<<< HEAD
-import com.google.common.flogger.FluentLogger2;
-=======
->>>>>>> ebbcbd93
 import com.google.protobuf.DescriptorProtos.FieldOptions;
 import com.google.protobuf.Descriptors.Descriptor;
 import com.google.protobuf.Descriptors.FieldDescriptor;
@@ -104,11 +100,7 @@
      */
     static final class Holder {
 
-<<<<<<< HEAD
-        private static final FluentLogger2 logger = FluentLogger2.forEnclosingClass();
-=======
         private static final Logger<?> logger = LoggingFactory.forEnclosingClass();
->>>>>>> ebbcbd93
 
         /** The singleton instance. */
         private static ExternalConstraintOptions instance = new ExternalConstraintOptions();
