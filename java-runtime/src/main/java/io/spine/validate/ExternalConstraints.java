/*
 * Copyright 2022, TeamDev. All rights reserved.
 *
 * Licensed under the Apache License, Version 2.0 (the "License");
 * you may not use this file except in compliance with the License.
 * You may obtain a copy of the License at
 *
 * http://www.apache.org/licenses/LICENSE-2.0
 *
 * Redistribution and use in source and/or binary forms, with or without
 * modification, must retain the above copyright notice and the following
 * disclaimer.
 *
 * THIS SOFTWARE IS PROVIDED BY THE COPYRIGHT HOLDERS AND CONTRIBUTORS
 * "AS IS" AND ANY EXPRESS OR IMPLIED WARRANTIES, INCLUDING, BUT NOT
 * LIMITED TO, THE IMPLIED WARRANTIES OF MERCHANTABILITY AND FITNESS FOR
 * A PARTICULAR PURPOSE ARE DISCLAIMED. IN NO EVENT SHALL THE COPYRIGHT
 * OWNER OR CONTRIBUTORS BE LIABLE FOR ANY DIRECT, INDIRECT, INCIDENTAL,
 * SPECIAL, EXEMPLARY, OR CONSEQUENTIAL DAMAGES (INCLUDING, BUT NOT
 * LIMITED TO, PROCUREMENT OF SUBSTITUTE GOODS OR SERVICES; LOSS OF USE,
 * DATA, OR PROFITS; OR BUSINESS INTERRUPTION) HOWEVER CAUSED AND ON ANY
 * THEORY OF LIABILITY, WHETHER IN CONTRACT, STRICT LIABILITY, OR TORT
 * (INCLUDING NEGLIGENCE OR OTHERWISE) ARISING IN ANY WAY OUT OF THE USE
 * OF THIS SOFTWARE, EVEN IF ADVISED OF THE POSSIBILITY OF SUCH DAMAGE.
 */

package io.spine.validate;

import com.google.common.annotations.VisibleForTesting;
import com.google.common.base.Splitter;
import com.google.common.collect.ImmutableSet;
<<<<<<< HEAD
import com.google.common.flogger.FluentLogger2;
=======
>>>>>>> ebbcbd93
import com.google.protobuf.Descriptors.Descriptor;
import io.spine.annotation.Internal;
import io.spine.logging.Logger;
import io.spine.logging.LoggingFactory;
import io.spine.type.KnownTypes;
import io.spine.type.MessageType;

import java.io.Serializable;
import java.util.Collection;
import java.util.Set;
import java.util.function.Predicate;

import static com.google.common.base.Preconditions.checkNotNull;
import static com.google.common.collect.ImmutableSet.toImmutableSet;
import static com.google.common.collect.Sets.newHashSetWithExpectedSize;
import static io.spine.util.Exceptions.newIllegalArgumentException;
import static java.lang.String.format;

/**
 * A collection of {@linkplain ExternalMessageConstraint external constrains} known to
 * the application.
 *
 * <p>During initialization of this class, definitions of external constraints are verified to
 * conform the {@link io.spine.option.OptionsProto#constraintFor constaint} contract.
 * If an invalid constraint is found, a runtime exception is thrown.
 */
public final class ExternalConstraints implements Serializable {

<<<<<<< HEAD
    private static final FluentLogger2 logger = FluentLogger2.forEnclosingClass();
=======
    private static final Logger<?> logger = LoggingFactory.forEnclosingClass();
>>>>>>> ebbcbd93
    private static final long serialVersionUID = 0L;

    /**
     * An instance of {@link Splitter} for the string option values.
     *
     * <p>Targets the string options which list multiple values separated with a {@code ,} (comma)
     * symbol.
     */
    private static final Splitter optionSplitter = Splitter.on(',');

    @SuppressWarnings("TransientFieldNotInitialized") // Instance is substituted on deserialization.
    private final transient ImmutableSet<ExternalMessageConstraint> constraints;

    private ExternalConstraints() {
        this(constraintsFor(KnownTypes.instance()));
    }

    private ExternalConstraints(ImmutableSet<ExternalMessageConstraint> constraints) {
        this.constraints = checkNotNull(constraints);
    }

    /**
     * Obtains external constraints known to the application.
     *
     * @return the immutable collection of external constraints
     */
    static ImmutableSet<ExternalMessageConstraint> all() {
        return Holder.instance.constraints;
    }

    /**
     * Checks if there is an external constraint targeting the field with the given name in
     * the given type.
     *
     * <p>Example. If an external constraint is declared as follows:
     * {@code (constraint_for) = "foo.example.Customer.name"}, a call to this method with params
     * {@code isDefinedFor(Customer.getDescriptor(), "name")} will return {@code true}.
     *
     * @param containerType
     *         the type which contains the target field
     * @param fieldName
     *         the target field
     * @return {@code true} if there is an external constraint targeting the field,
     *         {@code false} otherwise
     */
    public static boolean isDefinedFor(Descriptor containerType, String fieldName) {
        for (var constraint : all()) {
            if (constraint.hasTarget(containerType, fieldName)) {
                return true;
            }
        }
        return false;
    }

    /**
     * Extends external constraints with some more constraints from the {@code types}.
     */
    @Internal
    public static void updateFrom(ImmutableSet<MessageType> types) {
        Holder.updateFrom(types);
    }

    /**
     * Builds external constraints for known Protobuf types.
     */
    private static ImmutableSet<ExternalMessageConstraint> constraintsFor(KnownTypes knownTypes) {
        var types = checkNotNull(knownTypes)
                .asTypeSet()
                .messageTypes();
        return constraintsFor(types);
    }

    /**
     * Builds external constraints for supplied message types.
     */
    private static ImmutableSet<ExternalMessageConstraint>
    constraintsFor(ImmutableSet<MessageType> types) {
        return checkNotNull(types)
                .stream()
                .filter(new HasExternalConstraint())
                .map(ExternalConstraints::toConstraint)
                .collect(toImmutableSet());
    }

    /**
     * Builds an external constraint from the supplied message type.
     */
    private static ExternalMessageConstraint toConstraint(MessageType type) {
        checkNotNull(type);
        var constraintFor = new ConstraintFor();
        var constraintTargets = constraintFor
                .valueFrom(type.toProto())
                .orElseThrow(() -> newIllegalArgumentException(type.name()
                                                                   .value()));
        Collection<String> parsedPaths = optionSplitter.splitToList(constraintTargets);
        return new ExternalMessageConstraint(type.descriptor(), parsedPaths);
    }

    /**
     * Re-creates de-serialized instance.
     */
    private Object readResolve() {
        return new ExternalConstraints();
    }

    /**
     * A holder of the {@link ExternalConstraints} instance.
     */
    @VisibleForTesting
    @Internal
    static final class Holder {

<<<<<<< HEAD
        private static final FluentLogger2 logger = FluentLogger2.forEnclosingClass();
=======
        private static final Logger<?> logger = LoggingFactory.forEnclosingClass();
>>>>>>> ebbcbd93

        /** The singleton instance. */
        private static ExternalConstraints instance = new ExternalConstraints();

        /** Prevents instantiation from outside. */
        private Holder() {
        }

        /**
         * Extends external constraints with some more constraints from the supplied {@code types}.
         *
         * <p>Triggers external constraint options
         * {@link ExternalConstraintOptions.Holder#updateFrom(Iterable) update}.
         */
        private static void updateFrom(ImmutableSet<MessageType> types) {
            checkNotNull(types);
            logger.atDebug()
                  .log(() -> format("Updating external constraints from types `%s`.", types));
            var currentConstraints = instance.constraints;
            var newConstraints = constraintsFor(types);
            Set<ExternalMessageConstraint> constraints =
                    newHashSetWithExpectedSize(currentConstraints.size() + newConstraints.size());
            constraints.addAll(currentConstraints);
            constraints.addAll(newConstraints);
            instance = new ExternalConstraints(ImmutableSet.copyOf(constraints));
            ExternalConstraintOptions.Holder.updateFrom(newConstraints);
        }
    }

    /**
     * Determines if a {@link MessageType} contains an external constraint.
     */
    private static class HasExternalConstraint implements Predicate<MessageType> {

        @Override
        public boolean test(MessageType input) {
            checkNotNull(input);
            var proto = input.toProto();
            var result = new ConstraintFor().valueFrom(proto)
                                            .isPresent();
            logger.atDebug()
                  .log(() -> format("[HasExternalConstraint] Tested `%s` with the result of `%b`.",
                       proto.getName(), result));
            return result;
        }

        @Override
        public String toString() {
            return "HasExternalConstraint predicate over MessageType";
        }
    }
}<|MERGE_RESOLUTION|>--- conflicted
+++ resolved
@@ -29,10 +29,6 @@
 import com.google.common.annotations.VisibleForTesting;
 import com.google.common.base.Splitter;
 import com.google.common.collect.ImmutableSet;
-<<<<<<< HEAD
-import com.google.common.flogger.FluentLogger2;
-=======
->>>>>>> ebbcbd93
 import com.google.protobuf.Descriptors.Descriptor;
 import io.spine.annotation.Internal;
 import io.spine.logging.Logger;
@@ -61,11 +57,7 @@
  */
 public final class ExternalConstraints implements Serializable {
 
-<<<<<<< HEAD
-    private static final FluentLogger2 logger = FluentLogger2.forEnclosingClass();
-=======
     private static final Logger<?> logger = LoggingFactory.forEnclosingClass();
->>>>>>> ebbcbd93
     private static final long serialVersionUID = 0L;
 
     /**
@@ -178,11 +170,7 @@
     @Internal
     static final class Holder {
 
-<<<<<<< HEAD
-        private static final FluentLogger2 logger = FluentLogger2.forEnclosingClass();
-=======
         private static final Logger<?> logger = LoggingFactory.forEnclosingClass();
->>>>>>> ebbcbd93
 
         /** The singleton instance. */
         private static ExternalConstraints instance = new ExternalConstraints();
