--- conflicted
+++ resolved
@@ -28,10 +28,6 @@
 
 import com.google.common.collect.ImmutableList;
 import com.google.common.collect.ImmutableSet;
-<<<<<<< HEAD
-import com.google.common.flogger.FluentLogger2;
-=======
->>>>>>> ebbcbd93
 import com.google.errorprone.annotations.CanIgnoreReturnValue;
 import com.google.errorprone.annotations.InlineMe;
 import com.google.protobuf.Any;
@@ -59,11 +55,7 @@
  */
 public final class Validate {
 
-<<<<<<< HEAD
-    private static final FluentLogger2 logger = FluentLogger2.forEnclosingClass();
-=======
     private static final Logger<?> logger = LoggingFactory.forEnclosingClass();
->>>>>>> ebbcbd93
 
     /** Prevents instantiation of this utility class. */
     private Validate() {
