--- conflicted
+++ resolved
@@ -26,7 +26,6 @@
 
 import io.spine.internal.dependency.AutoService
 import io.spine.internal.dependency.Spine
-import io.spine.internal.dependency.Spine.Logging
 
 plugins {
     `build-proto-model`
@@ -39,11 +38,7 @@
     compileOnly(AutoService.annotations)
 
     implementation(Spine.base)
-<<<<<<< HEAD
-    implementation(Logging.lib)
-=======
     implementation(Spine.Logging.lib)
->>>>>>> ebbcbd93
     testImplementation(Spine.testlib)
 }
 
