--- conflicted
+++ resolved
@@ -102,11 +102,7 @@
 
 private fun checkFieldType(field: Field, file: File) {
     val type = field.type
-<<<<<<< HEAD
-    if (type.isPrimitive && type.primitive in SUPPORTED_PRIMITIVES) {
-=======
     if (type.isPrimitive && type.primitive !in SUPPORTED_PRIMITIVES) {
->>>>>>> 7ebe6520
         Compilation.error(file, field.span) {
             "The field type `${field.type}` of `${field.qualifiedName}` is not supported " +
                     "by the `($REQUIRED)` option."
