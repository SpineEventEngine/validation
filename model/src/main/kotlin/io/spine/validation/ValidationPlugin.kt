--- conflicted
+++ resolved
@@ -61,7 +61,6 @@
     policies: Set<Policy<*>> = setOf(),
 ) : Plugin(
     renderers = renderers,
-<<<<<<< HEAD
     views = views +
             setOf(
                 RequiredFieldView::class.java,
@@ -73,7 +72,7 @@
                 MaxFieldView::class.java,
                 MinFieldView::class.java,
                 SetOnceFieldView::class.java,
-                ChoiceView::class.java,
+                ChoiceGroupView::class.java,
                 WhenFieldView::class.java,
                 RequireMessageView::class.java,
             ),
@@ -103,44 +102,4 @@
                 IfSetAgainPolicy(),
                 RequirePolicy()
             )
-=======
-    views = setOf(
-        RequiredFieldView::class.java,
-        PatternFieldView::class.java,
-        GoesFieldView::class.java,
-        DistinctFieldView::class.java,
-        ValidatedFieldView::class.java,
-        RangeFieldView::class.java,
-        MaxFieldView::class.java,
-        MinFieldView::class.java,
-        SetOnceFieldView::class.java,
-        ChoiceGroupView::class.java,
-        WhenFieldView::class.java,
-        RequireMessageView::class.java,
-    ),
-    viewRepositories = setOf<ViewRepository<*, *, *>>(
-        CompilationMessageRepository()
-    ),
-    policies = setOf<Policy<*>>(
-        RequiredPolicy(),
-        IfMissingPolicy(),
-        RangePolicy(),
-        MinPolicy(),
-        MaxPolicy(),
-        DistinctPolicy(),
-        IfHasDuplicatesPolicy(),
-        ValidatePolicy(),
-        IfInvalidPolicy(),
-        PatternPolicy(),
-        ChoicePolicy(),
-        IsRequiredPolicy(),
-        WhenPolicy(),
-        RequiredIdPatternPolicy(),
-        RequiredIdOptionPolicy(),
-        GoesPolicy(),
-        SetOncePolicy(),
-        IfSetAgainPolicy(),
-        RequirePolicy()
-    )
->>>>>>> 21343cda
 )