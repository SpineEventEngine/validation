syntax = "proto3";

package spine.validation;

import "spine/options.proto";

option (type_url_prefix) = "type.spine.io";
option java_package = "io.spine.validation";
option java_outer_classname = "FieldViewsProto";
option java_multiple_files = true;

import "spine/protodata/ast.proto";

// Uniquely identifies a message field declaration.
message FieldId {

    // The name of the containing type.
    protodata.TypeName type = 1;

    // The name of the field.
    protodata.FieldName name = 2;
}

// A view on a field that is marked with `(required) = true`.
message RequiredField {
    option (entity).kind = PROJECTION;

    FieldId id = 1;

    // The error message template.
    string error_message = 2;

    // The field in which the option was discovered.
    protodata.Field subject = 3;
}

// A view on a field that is marked with `(validate)`.
message ValidatedField {
    option (entity).kind = PROJECTION;

    FieldId id = 1;

    // Deprecated: this option does not have its own error message.
    string error_message = 2 [deprecated = true];

    // `true` if the field is marked with `(validate) = true`, `false` otherwise.
    bool validate = 3;
}

// A view of a field that is marked with `(set_once)` option.
message SetOnceField {
    option (entity).kind = PROJECTION;

    FieldId id = 1;

    // The error message template.
    string error_message = 2;

    // `true` if the field is marked with `(set_once) = true`, `false` otherwise.
    bool set_once = 3;

    // The field in which the option was discovered.
    protodata.Field subject = 4;
}

<<<<<<< HEAD
// A view of a field that is marked with `(goes)` option.
message GoesField {
=======
// A view of a field that is marked with `(pattern)` option.
message PatternField {
>>>>>>> ebf32b3b
    option (entity).kind = PROJECTION;

    FieldId id = 1;

    // The error message template.
    string error_message = 2;

<<<<<<< HEAD
    // The name of the required companion field.
    protodata.Field companion = 3;

    // The field in which the option was discovered.
    protodata.Field subject = 4;
=======
    // The regular expression to match.
    string pattern = 3;

    // Regular expression modifiers.
    PatternOption.Modifier modifier = 4;

    // The field in which the option was discovered.
    protodata.Field subject = 5;
>>>>>>> ebf32b3b
}<|MERGE_RESOLUTION|>--- conflicted
+++ resolved
@@ -63,13 +63,8 @@
     protodata.Field subject = 4;
 }
 
-<<<<<<< HEAD
-// A view of a field that is marked with `(goes)` option.
-message GoesField {
-=======
 // A view of a field that is marked with `(pattern)` option.
 message PatternField {
->>>>>>> ebf32b3b
     option (entity).kind = PROJECTION;
 
     FieldId id = 1;
@@ -77,13 +72,6 @@
     // The error message template.
     string error_message = 2;
 
-<<<<<<< HEAD
-    // The name of the required companion field.
-    protodata.Field companion = 3;
-
-    // The field in which the option was discovered.
-    protodata.Field subject = 4;
-=======
     // The regular expression to match.
     string pattern = 3;
 
@@ -92,5 +80,20 @@
 
     // The field in which the option was discovered.
     protodata.Field subject = 5;
->>>>>>> ebf32b3b
+}
+
+// A view of a field that is marked with `(goes)` option.
+message GoesField {
+    option (entity).kind = PROJECTION;
+
+    FieldId id = 1;
+
+    // The error message template.
+    string error_message = 2;
+
+    // The name of the required companion field.
+    protodata.Field companion = 3;
+
+    // The field in which the option was discovered.
+    protodata.Field subject = 4;
 }