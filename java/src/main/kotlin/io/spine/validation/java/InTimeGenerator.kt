/*
 * Copyright 2022, TeamDev. All rights reserved.
 *
 * Licensed under the Apache License, Version 2.0 (the "License");
 * you may not use this file except in compliance with the License.
 * You may obtain a copy of the License at
 *
 * http://www.apache.org/licenses/LICENSE-2.0
 *
 * Redistribution and use in source and/or binary forms, with or without
 * modification, must retain the above copyright notice and the following
 * disclaimer.
 *
 * THIS SOFTWARE IS PROVIDED BY THE COPYRIGHT HOLDERS AND CONTRIBUTORS
 * "AS IS" AND ANY EXPRESS OR IMPLIED WARRANTIES, INCLUDING, BUT NOT
 * LIMITED TO, THE IMPLIED WARRANTIES OF MERCHANTABILITY AND FITNESS FOR
 * A PARTICULAR PURPOSE ARE DISCLAIMED. IN NO EVENT SHALL THE COPYRIGHT
 * OWNER OR CONTRIBUTORS BE LIABLE FOR ANY DIRECT, INDIRECT, INCIDENTAL,
 * SPECIAL, EXEMPLARY, OR CONSEQUENTIAL DAMAGES (INCLUDING, BUT NOT
 * LIMITED TO, PROCUREMENT OF SUBSTITUTE GOODS OR SERVICES; LOSS OF USE,
 * DATA, OR PROFITS; OR BUSINESS INTERRUPTION) HOWEVER CAUSED AND ON ANY
 * THEORY OF LIABILITY, WHETHER IN CONTRACT, STRICT LIABILITY, OR TORT
 * (INCLUDING NEGLIGENCE OR OTHERWISE) ARISING IN ANY WAY OUT OF THE USE
 * OF THIS SOFTWARE, EVEN IF ADVISED OF THE POSSIBILITY OF SUCH DAMAGE.
 */

package io.spine.validation.java

import com.google.protobuf.Timestamp
import com.google.protobuf.util.Timestamps
import io.spine.protodata.ast.Field
import io.spine.protodata.ast.extractMessageType
import io.spine.protodata.ast.qualifiedName
import io.spine.protodata.java.ClassName
import io.spine.protodata.java.Expression
import io.spine.protodata.java.MethodCall
<<<<<<< HEAD
import io.spine.protodata.java.javaClass
import io.spine.time.Temporal
=======
import io.spine.protodata.java.call
>>>>>>> 78126848
import io.spine.time.validation.Time
import io.spine.time.validation.Time.FUTURE
import io.spine.time.validation.Time.PAST
import io.spine.time.validation.Time.TIME_UNDEFINED
import io.spine.validation.InTime
import io.spine.validation.WHEN

/**
 * Creates a code generator for the [InTime] feature.
 */
internal fun inTimeGenerator(inTime: InTime, ctx: GenerationContext): CodeGenerator {
    val field = ctx.simpleRuleField
    val fieldClass = field.type.extractMessageType(ctx.typeSystem)
        ?.javaClass(ctx.typeSystem)
        ?: unsupportedFieldType(field)
    return when {
        fieldClass == Timestamp::class.java -> {
            TimestampInTimeGenerator(inTime, ctx)
        }

        Temporal::class.java.isAssignableFrom(fieldClass) -> {
            InSpineTimeGenerator(inTime, ctx)
        }

        else -> unsupportedFieldType(field)
    }
}

/**
 * The [InTime] generator for `google.protobuf.Timestamp` fields.
 */
private class TimestampInTimeGenerator(
    inTime: InTime,
    ctx: GenerationContext
) : SimpleRuleGenerator(ctx) {

    private val time = inTime.time

    override fun condition(): Expression<Boolean> {
        val compare = MethodCall<Int>(
            scope = ClassName(Timestamps::class),
            name = "compare",
            arguments = listOf(ctx.fieldOrElement!!, currentTime)
        )
        return time.formatJavaComparison(compare)
    }
}

private val currentTime: Expression<Timestamp> = ClassName(io.spine.base.Time::class)
    .call("currentTime")

/**
 * Formats the comparison expression for the time value.
 *
 * If the current time is being compared to the special [TIME_UNDEFINED] value,
 * the returned result for the formatted expression is always `true`.
 */
private fun Time.formatJavaComparison(compareToCall: Expression<Int>): Expression<Boolean> {
    val operation = when(this) {
        FUTURE -> "> 0"
        PAST -> "< 0"
        TIME_UNDEFINED -> " < 32768"
        else -> error("Unexpected time: `$this`.")
    }
    return Expression("$compareToCall $operation")
}

/**
 * The [InTime] generator for the `spine.time.*` typed fields.
 *
 * The Java class of the field should implement [io.spine.time.Temporal].
 */
private class InSpineTimeGenerator(
    inTime: InTime,
    ctx: GenerationContext
) : SimpleRuleGenerator(ctx) {

    private val time = inTime.time

<<<<<<< HEAD
    override fun condition(): Expression = MethodCall(ctx.fieldOrElement!!, time.temporalMethod())
=======
    override fun condition(): Expression<Boolean> =
        MethodCall(
            ctx.fieldOrElement!!,
            time.temporalMethod()
        )
>>>>>>> 78126848
}

private fun Time.temporalMethod(): String = when(this) {
        FUTURE -> "isInFuture"
        PAST -> "isInPast"
        else -> error("Unexpected time: `$this`.")
}

private fun unsupportedFieldType(field: Field): Nothing = error(
    "The `($WHEN)` option is applicable to singular/repeated fields of " +
            "`${Timestamp::class.qualifiedName}`s and types marked as " +
            "`${Temporal::class.qualifiedName}`. The invalid field: `${field.qualifiedName}`."
)<|MERGE_RESOLUTION|>--- conflicted
+++ resolved
@@ -34,12 +34,9 @@
 import io.spine.protodata.java.ClassName
 import io.spine.protodata.java.Expression
 import io.spine.protodata.java.MethodCall
-<<<<<<< HEAD
+import io.spine.protodata.java.call
 import io.spine.protodata.java.javaClass
 import io.spine.time.Temporal
-=======
-import io.spine.protodata.java.call
->>>>>>> 78126848
 import io.spine.time.validation.Time
 import io.spine.time.validation.Time.FUTURE
 import io.spine.time.validation.Time.PAST
@@ -119,15 +116,7 @@
 
     private val time = inTime.time
 
-<<<<<<< HEAD
     override fun condition(): Expression = MethodCall(ctx.fieldOrElement!!, time.temporalMethod())
-=======
-    override fun condition(): Expression<Boolean> =
-        MethodCall(
-            ctx.fieldOrElement!!,
-            time.temporalMethod()
-        )
->>>>>>> 78126848
 }
 
 private fun Time.temporalMethod(): String = when(this) {
