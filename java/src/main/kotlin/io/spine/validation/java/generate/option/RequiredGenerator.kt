--- conflicted
+++ resolved
@@ -40,16 +40,12 @@
 import io.spine.validate.ConstraintViolation
 import io.spine.validation.IF_MISSING
 import io.spine.validation.RequiredField
-<<<<<<< HEAD
-import io.spine.validation.java.generate.OptionApplicationCode
-=======
 import io.spine.validation.java.expression.EmptyFieldCheck
 import io.spine.validation.java.expression.joinToString
 import io.spine.validation.java.expression.orElse
 import io.spine.validation.java.expression.resolve
 import io.spine.validation.java.expression.stringify
 import io.spine.validation.java.generate.SingleOptionCode
->>>>>>> 4cf070af
 import io.spine.validation.java.generate.OptionGenerator
 import io.spine.validation.java.generate.ValidationCodeInjector.ValidateScope.parentName
 import io.spine.validation.java.generate.ValidationCodeInjector.ValidateScope.parentPath
@@ -70,18 +66,14 @@
 ) : OptionGenerator {
 
     /**
-     * All `(required)`-marked fields in the current compilation process.
+     * All `(required)` fields in the current compilation process.
      */
     private val allRequiredFields by lazy {
         querying.select<RequiredField>()
             .all()
     }
 
-<<<<<<< HEAD
-    override fun codeFor(type: TypeName): List<OptionApplicationCode> =
-=======
     override fun codeFor(type: TypeName): List<SingleOptionCode> =
->>>>>>> 4cf070af
         allRequiredFields
             .filter { it.id.type == type }
             .map { GenerateRequired(it, converter).code() }
