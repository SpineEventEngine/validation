--- conflicted
+++ resolved
@@ -29,12 +29,9 @@
 import com.google.protobuf.Message
 import com.intellij.psi.PsiClass
 import io.spine.protodata.ast.Field
-<<<<<<< HEAD
+import io.spine.protodata.ast.toMessageType
 import io.spine.protodata.java.AnElement
 import io.spine.protodata.java.Expression
-=======
-import io.spine.protodata.ast.toMessageType
->>>>>>> 583c1ddb
 import io.spine.protodata.java.javaClassName
 import io.spine.protodata.type.TypeSystem
 import io.spine.tools.psi.java.method
@@ -47,13 +44,8 @@
  */
 internal class SetOnceMessageField(
     field: Field,
-<<<<<<< HEAD
-    declaredIn: MessageWithFile
-) : SetOnceJavaConstraints<Message>(field, declaredIn) {
-=======
     typeSystem: TypeSystem
-) : SetOnceJavaConstraints(field, typeSystem) {
->>>>>>> 583c1ddb
+) : SetOnceJavaConstraints<Message>(field, typeSystem) {
 
     init {
         check(field.type.isMessage) {
