--- conflicted
+++ resolved
@@ -63,27 +63,12 @@
             return
         }
 
-<<<<<<< HEAD
-        val generators = listOf(
-            RequiredOptionGenerator(querying = this, valueConverter),
-            GoesGenerator(querying = this, valueConverter),
-        )
-
-        select(CompilationMessage::class.java).all()
-            .associateWith { sources.javaFileOf(it.type) }
-            .forEach { (message, file) ->
-                val messageCode = MessageValidationCode(message, typeSystem, generators)
-                val psiFile = file.psi() as PsiJavaFile
-                messageCode.render(psiFile)
-                file.overwrite(psiFile.text)
-=======
         findMessageTypes()
             .map { it.message }
             .forEach { message ->
                 val code = generateCode(message.name)
                 val file = sources.javaFileOf(message)
                 file.render(code)
->>>>>>> ebf32b3b
             }
     }
 
