--- conflicted
+++ resolved
@@ -74,31 +74,19 @@
   <dependency>
     <groupId>io.spine.protodata</groupId>
     <artifactId>protodata-api</artifactId>
-<<<<<<< HEAD
-    <version>0.70.1</version>
-=======
-    <version>0.80.3</version>
->>>>>>> 868284c3
+    <version>0.80.3</version>
     <scope>compile</scope>
   </dependency>
   <dependency>
     <groupId>io.spine.protodata</groupId>
     <artifactId>protodata-backend</artifactId>
-<<<<<<< HEAD
-    <version>0.70.1</version>
-=======
-    <version>0.80.3</version>
->>>>>>> 868284c3
+    <version>0.80.3</version>
     <scope>compile</scope>
   </dependency>
   <dependency>
     <groupId>io.spine.protodata</groupId>
     <artifactId>protodata-java</artifactId>
-<<<<<<< HEAD
-    <version>0.70.1</version>
-=======
-    <version>0.80.3</version>
->>>>>>> 868284c3
+    <version>0.80.3</version>
     <scope>compile</scope>
   </dependency>
   <dependency>
@@ -245,20 +233,12 @@
   <dependency>
     <groupId>io.spine.protodata</groupId>
     <artifactId>protodata-fat-cli</artifactId>
-<<<<<<< HEAD
-    <version>0.70.1</version>
-=======
-    <version>0.80.3</version>
->>>>>>> 868284c3
+    <version>0.80.3</version>
   </dependency>
   <dependency>
     <groupId>io.spine.protodata</groupId>
     <artifactId>protodata-protoc</artifactId>
-<<<<<<< HEAD
-    <version>0.70.1</version>
-=======
-    <version>0.80.3</version>
->>>>>>> 868284c3
+    <version>0.80.3</version>
   </dependency>
   <dependency>
     <groupId>io.spine.tools</groupId>
