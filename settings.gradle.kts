--- conflicted
+++ resolved
@@ -48,18 +48,11 @@
     ":java-tests:extensions",
     ":java-tests:runtime",
     ":java-tests:vanilla",
-<<<<<<< HEAD
-    ":java-tests:validating-options",
-    ":java-tests:validation",
-    ":java-tests:validation-gen",
+    ":java-tests:validating",
 )
 
 includeBuild("../ProtoData") {
     dependencySubstitution {
         substitute(module("io.spine.protodata:protodata-java")).using(project(":java"))
     }
-}
-=======
-    ":java-tests:validating",
-)
->>>>>>> 583c1ddb
+}