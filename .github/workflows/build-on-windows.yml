--- conflicted
+++ resolved
@@ -17,12 +17,9 @@
           java-version: 11
           distribution: zulu
           cache: gradle
-<<<<<<< HEAD
-=======
 
       - name: Configure Pagefile
         uses: al-cheb/configure-pagefile-action@v1.2
->>>>>>> ebbcbd93
 
       - name: Build project and run tests
         shell: cmd
