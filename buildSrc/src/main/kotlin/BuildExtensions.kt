/*
 * Copyright 2025, TeamDev. All rights reserved.
 *
 * Licensed under the Apache License, Version 2.0 (the "License");
 * you may not use this file except in compliance with the License.
 * You may obtain a copy of the License at
 *
 * https://www.apache.org/licenses/LICENSE-2.0
 *
 * Redistribution and use in source and/or binary forms, with or without
 * modification, must retain the above copyright notice and the following
 * disclaimer.
 *
 * THIS SOFTWARE IS PROVIDED BY THE COPYRIGHT HOLDERS AND CONTRIBUTORS
 * "AS IS" AND ANY EXPRESS OR IMPLIED WARRANTIES, INCLUDING, BUT NOT
 * LIMITED TO, THE IMPLIED WARRANTIES OF MERCHANTABILITY AND FITNESS FOR
 * A PARTICULAR PURPOSE ARE DISCLAIMED. IN NO EVENT SHALL THE COPYRIGHT
 * OWNER OR CONTRIBUTORS BE LIABLE FOR ANY DIRECT, INDIRECT, INCIDENTAL,
 * SPECIAL, EXEMPLARY, OR CONSEQUENTIAL DAMAGES (INCLUDING, BUT NOT
 * LIMITED TO, PROCUREMENT OF SUBSTITUTE GOODS OR SERVICES; LOSS OF USE,
 * DATA, OR PROFITS; OR BUSINESS INTERRUPTION) HOWEVER CAUSED AND ON ANY
 * THEORY OF LIABILITY, WHETHER IN CONTRACT, STRICT LIABILITY, OR TORT
 * (INCLUDING NEGLIGENCE OR OTHERWISE) ARISING IN ANY WAY OUT OF THE USE
 * OF THIS SOFTWARE, EVEN IF ADVISED OF THE POSSIBILITY OF SUCH DAMAGE.
 */

@file:Suppress("UnusedReceiverParameter", "unused", "TopLevelPropertyNaming", "ObjectPropertyName")

import io.spine.dependency.build.ErrorProne
import io.spine.dependency.build.GradleDoctor
import io.spine.dependency.build.Ksp
import io.spine.dependency.build.PluginPublishPlugin
import io.spine.dependency.lib.Protobuf
<<<<<<< HEAD
=======
import io.spine.dependency.local.CoreJvmCompiler
>>>>>>> 8c4207dd
import io.spine.dependency.local.Compiler
import io.spine.dependency.local.McJava
import io.spine.dependency.local.ProtoTap
import io.spine.dependency.test.Kotest
import io.spine.dependency.test.Kover
import io.spine.gradle.repo.standardToSpineSdk
import org.gradle.api.Project
import org.gradle.api.Task
import org.gradle.api.tasks.JavaExec
import org.gradle.kotlin.dsl.ScriptHandlerScope
import org.gradle.plugin.use.PluginDependenciesSpec
import org.gradle.plugin.use.PluginDependencySpec

/**
 * Provides shortcuts to reference our dependency objects.
 *
 * Dependency objects cannot be used under `plugins` section because `io` is a value
 * declared in auto-generated `org.gradle.kotlin.dsl.PluginAccessors.kt` file.
 * It conflicts with our own declarations.
 *
 * In such cases, a shortcut to apply a plugin can be created:
 *
 * ```
 * val PluginDependenciesSpec.`gradle-doctor`: PluginDependencySpec
 *     get() = id(GradleDoctor.pluginId).version(GradleDoctor.version)
 * ```
 *
 * But for some plugins, it is impossible to apply them directly to a project.
 * For example, when a plugin is not published to Gradle Portal, it can only be
 * applied with the buildscript's classpath. Thus, it is necessary to leave some freedom
 * upon how to apply them. In such cases, just a shortcut to a dependency object
 * can be declared without applying the plugin in-place.
 */
private const val ABOUT_DEPENDENCY_EXTENSIONS = ""

/**
 * Applies [standard][io.spine.gradle.repo.standardToSpineSdk] repositories to this `buildscript`.
 */
fun ScriptHandlerScope.standardSpineSdkRepositories() {
    repositories.standardToSpineSdk()
}

/**
 * Shortcut to [Protobuf] dependency object for using under `buildScript`.
 */
val ScriptHandlerScope.protobuf: Protobuf
    get() = Protobuf

/**
<<<<<<< HEAD
=======
 * Shortcut to [CoreJvmCompiler] dependency object for using under `buildScript`.
 */
val ScriptHandlerScope.coreJvmCompiler: CoreJvmCompiler
    get() = CoreJvmCompiler

/**
 * Shortcut to [McJava] dependency object for using under `buildScript`.
 */
val ScriptHandlerScope.mcJava: McJava
    get() = McJava

/**
 * Shortcut to [CoreJvmCompiler] dependency object.
 *
 * This plugin is not published to Gradle Portal and cannot be applied directly to a project.
 * Firstly, it should be put to buildscript's classpath and then applied by ID only.
 */
val PluginDependenciesSpec.coreJvmCompiler: CoreJvmCompiler
    get() = CoreJvmCompiler

/**
>>>>>>> 8c4207dd
 * Shortcut to [Compiler] dependency object for using under `buildscript`.
 */
val ScriptHandlerScope.spineCompiler: Compiler
    get() = Compiler

/**
 * Shortcut to [Compiler] dependency object.
 *
 * This plugin is published at Gradle Plugin Portal.
 * But when used in a pair with [mcJava], it cannot be applied directly to a project.
 * It is so, because [mcJava] uses [spineCompiler] as its dependency.
 * And the buildscript's classpath ends up with both of them.
 */
val PluginDependenciesSpec.spineCompiler: Compiler
    get() = Compiler

/**
 * Provides shortcuts for applying plugins from our dependency objects.
 *
 * Dependency objects cannot be used under `plugins` section because `io` is a value
 * declared in auto-generated `org.gradle.kotlin.dsl.PluginAccessors.kt` file.
 * It conflicts with our own declarations.
 *
 * Declaring of top-level shortcuts eliminates the need to apply plugins
 * using a fully qualified name of dependency objects.
 *
 * It is still possible to apply a plugin with a custom version, if needed.
 * Just declare a version again on the returned [PluginDependencySpec].
 *
 * For example:
 *
 * ```
 * plugins {
 *     protobuf version("0.8.19-custom")
 * }
 * ```
 */
private const val ABOUT_PLUGIN_ACCESSORS = ""

val PluginDependenciesSpec.errorprone: PluginDependencySpec
    get() = id(ErrorProne.GradlePlugin.id)

val PluginDependenciesSpec.protobuf: PluginDependencySpec
    get() = id(Protobuf.GradlePlugin.id)

val PluginDependenciesSpec.prototap: PluginDependencySpec
    get() = id(ProtoTap.gradlePluginId).version(ProtoTap.version)

val PluginDependenciesSpec.`gradle-doctor`: PluginDependencySpec
    get() = id(GradleDoctor.pluginId).version(GradleDoctor.version)

val PluginDependenciesSpec.kotest: PluginDependencySpec
    get() = Kotest.MultiplatformGradlePlugin.let {
        return id(it.id).version(it.version)
    }

val PluginDependenciesSpec.kover: PluginDependencySpec
    get() = id(Kover.id).version(Kover.version)

val PluginDependenciesSpec.ksp: PluginDependencySpec
    get() = id(Ksp.id).version(Ksp.version)

val PluginDependenciesSpec.`plugin-publish`: PluginDependencySpec
    get() = id(PluginPublishPlugin.id).version(PluginPublishPlugin.version)

/**
 * Configures the dependencies between third-party Gradle tasks
 * and those defined via the Spine Compiler and its plugins.
 *
 * It is required to avoid warnings in build logs, detecting the undeclared
 * usage of Spine-specific task output by other tasks,
 * e.g., the output of `launchSpineCompiler` is used by `compileKotlin`.
 */
@Suppress("unused")
fun Project.configureTaskDependencies() {

    /**
     * Creates a dependency between the Gradle task of *this* name
     * onto the task with `taskName`.
     *
     * If either of tasks does not exist in the enclosing `Project`,
     * this method does nothing.
     *
     * This extension is kept local to `configureTaskDependencies` extension
     * to prevent its direct usage from outside.
     */
    fun String.dependOn(taskName: String) {
        val whoDepends = this
        val dependOntoTask: Task? = tasks.findByName(taskName)
        dependOntoTask?.let {
            tasks.findByName(whoDepends)?.dependsOn(it)
        }
    }

    afterEvaluate {
        val launchProtoData = "launchProtoData"
        val launchTestProtoData = "launchTestProtoData"
        val generateProto = "generateProto"
        val createVersionFile = "createVersionFile"
        val compileKotlin = "compileKotlin"
        compileKotlin.run {
            dependOn(generateProto)
            dependOn(launchProtoData)
        }
        val compileTestKotlin = "compileTestKotlin"
        compileTestKotlin.dependOn(launchTestProtoData)
        val sourcesJar = "sourcesJar"
        val kspKotlin = "kspKotlin"
        sourcesJar.run {
            dependOn(generateProto)
            dependOn(launchProtoData)
            dependOn(kspKotlin)
            dependOn(createVersionFile)
            dependOn("prepareProtocConfigVersions")
        }
        val dokkaHtml = "dokkaHtml"
        dokkaHtml.run {
            dependOn(generateProto)
            dependOn(launchProtoData)
            dependOn(kspKotlin)
        }
        val dokkaJavadoc = "dokkaJavadoc"
        dokkaJavadoc.run {
            dependOn(launchProtoData)
            dependOn(kspKotlin)
        }
        "publishPluginJar".dependOn(createVersionFile)
        compileKotlin.dependOn(kspKotlin)
        compileTestKotlin.dependOn("kspTestKotlin")
        "compileTestFixturesKotlin".dependOn("kspTestFixturesKotlin")
        "javadocJar".dependOn(dokkaHtml)
        "dokkaKotlinJar".dependOn(dokkaJavadoc)
    }
}

/**
 * Obtains all modules names of which do not have `"-tests"` as the suffix.
 *
 * By convention, such modules are for integration tests and should be treated differently.
 */
val Project.productionModules: Iterable<Project>
    get() = rootProject.subprojects.filterNot { subproject ->
        subproject.name.run {
            contains("-tests")
                    || contains("test-fixtures")
                    || contains("integration-tests")
        }
    }

/**
 * Obtains the names of the [productionModules].
 *
 * The extension could be useful for excluding modules from standard publishing:
 * ```kotlin
 * spinePublishing {
 *     val customModule = "my-custom-module"
 *     modules = productionModuleNames.toSet().minus(customModule)
 *     modulesWithCustomPublishing = setOf(customModule)
 *     //...
 * }
 * ```
 */
val Project.productionModuleNames: List<String>
    get() = productionModules.map { it.name }

/**
 * Sets the remote debug option for this [JavaExec] task.
 *
 * The port number is [5566][BuildSettings.REMOTE_DEBUG_PORT].
 *
 * @param enabled If `true` the task will be suspended.
 */
fun JavaExec.remoteDebug(enabled: Boolean = true) {
    debugOptions {
        this@debugOptions.enabled.set(enabled)
        port.set(BuildSettings.REMOTE_DEBUG_PORT)
        server.set(true)
        suspend.set(true)
    }
}

/**
 * Sets the remote debug option for the task of [JavaExec] type with the given name.
 *
 * The port number is [5566][BuildSettings.REMOTE_DEBUG_PORT].
 *
 * @param enabled If `true` the task will be suspended.
 * @throws IllegalStateException if the task with the given name is not found, or,
 *  if the taks is not of [JavaExec] type.
 */
fun Project.setRemoteDebug(taskName: String, enabled: Boolean = true) {
    val task = tasks.findByName(taskName)
    check(task != null) {
        "Could not find a task named `$taskName` in the project `$name`."
    }
    check(task is JavaExec) {
        "The task `$taskName` is not of type `JavaExec`."
    }
    task.remoteDebug(enabled)
}

/**
 * Sets remote debug options for the `launchSpineCompiler` task.
 *
 * @param enabled if `true` the task will be suspended.
 *
 * @see remoteDebug
 */
fun Project.spineCompilerRemoteDebug(enabled: Boolean = true) =
    setRemoteDebug("launchSpineCompiler", enabled)

/**
 * Sets remote debug options for the `launchTestSpineCompiler` task.
 *
 * @param enabled if `true` the task will be suspended.
 *
 * @see remoteDebug
 */
fun Project.testSpineCompilerRemoteDebug(enabled: Boolean = true) =
    setRemoteDebug("launchTestSpineCompiler", enabled)

/**
 * Sets remote debug options for the `launchTestFixturesSpineCompiler` task.
 *
 * @param enabled if `true` the task will be suspended.
 *
 * @see remoteDebug
 */
fun Project.testFixturesSpineCompilerRemoteDebug(enabled: Boolean = true) =
    setRemoteDebug("launchTestFixturesSpineCompiler", enabled)<|MERGE_RESOLUTION|>--- conflicted
+++ resolved
@@ -31,10 +31,7 @@
 import io.spine.dependency.build.Ksp
 import io.spine.dependency.build.PluginPublishPlugin
 import io.spine.dependency.lib.Protobuf
-<<<<<<< HEAD
-=======
 import io.spine.dependency.local.CoreJvmCompiler
->>>>>>> 8c4207dd
 import io.spine.dependency.local.Compiler
 import io.spine.dependency.local.McJava
 import io.spine.dependency.local.ProtoTap
@@ -84,8 +81,6 @@
     get() = Protobuf
 
 /**
-<<<<<<< HEAD
-=======
  * Shortcut to [CoreJvmCompiler] dependency object for using under `buildScript`.
  */
 val ScriptHandlerScope.coreJvmCompiler: CoreJvmCompiler
@@ -107,7 +102,6 @@
     get() = CoreJvmCompiler
 
 /**
->>>>>>> 8c4207dd
  * Shortcut to [Compiler] dependency object for using under `buildscript`.
  */
 val ScriptHandlerScope.spineCompiler: Compiler
