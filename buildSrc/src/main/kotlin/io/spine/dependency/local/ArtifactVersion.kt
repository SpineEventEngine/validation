--- conflicted
+++ resolved
@@ -37,13 +37,8 @@
      *
      * @see <a href="https://github.com/SpineEventEngine/base">spine-base</a>
      */
-<<<<<<< HEAD
-    const val base = "2.0.0-SNAPSHOT.216"
-    const val baseForBuildScript = "2.0.0-SNAPSHOT.216"
-=======
     const val base = "2.0.0-SNAPSHOT.217"
     const val baseForBuildScript = "2.0.0-SNAPSHOT.217"
->>>>>>> 52a26482
 
     /**
      * The version of [Spine.reflect].
