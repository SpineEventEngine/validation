--- conflicted
+++ resolved
@@ -73,11 +73,7 @@
      * The version of ProtoData dependencies.
      */
     val version: String
-<<<<<<< HEAD
-    private const val fallbackVersion = "0.66.98"
-=======
     private const val fallbackVersion = "0.67.0"
->>>>>>> 583c1ddb
 
     /**
      * The distinct version of ProtoData used by other build tools.
