/*
 * Copyright 2025, TeamDev. All rights reserved.
 *
 * Licensed under the Apache License, Version 2.0 (the "License");
 * you may not use this file except in compliance with the License.
 * You may obtain a copy of the License at
 *
 * https://www.apache.org/licenses/LICENSE-2.0
 *
 * Redistribution and use in source and/or binary forms, with or without
 * modification, must retain the above copyright notice and the following
 * disclaimer.
 *
 * THIS SOFTWARE IS PROVIDED BY THE COPYRIGHT HOLDERS AND CONTRIBUTORS
 * "AS IS" AND ANY EXPRESS OR IMPLIED WARRANTIES, INCLUDING, BUT NOT
 * LIMITED TO, THE IMPLIED WARRANTIES OF MERCHANTABILITY AND FITNESS FOR
 * A PARTICULAR PURPOSE ARE DISCLAIMED. IN NO EVENT SHALL THE COPYRIGHT
 * OWNER OR CONTRIBUTORS BE LIABLE FOR ANY DIRECT, INDIRECT, INCIDENTAL,
 * SPECIAL, EXEMPLARY, OR CONSEQUENTIAL DAMAGES (INCLUDING, BUT NOT
 * LIMITED TO, PROCUREMENT OF SUBSTITUTE GOODS OR SERVICES; LOSS OF USE,
 * DATA, OR PROFITS; OR BUSINESS INTERRUPTION) HOWEVER CAUSED AND ON ANY
 * THEORY OF LIABILITY, WHETHER IN CONTRACT, STRICT LIABILITY, OR TORT
 * (INCLUDING NEGLIGENCE OR OTHERWISE) ARISING IN ANY WAY OUT OF THE USE
 * OF THIS SOFTWARE, EVEN IF ADVISED OF THE POSSIBILITY OF SUCH DAMAGE.
 */

package io.spine.dependency.local

/**
 * Dependencies on ProtoData modules.
 *
 * To use a locally published ProtoData version instead of the version from a public plugin
 * registry, set the `PROTODATA_VERSION` and/or the `PROTODATA_DF_VERSION` environment variables
 * and stop the Gradle daemons so that Gradle observes the env change:
 * ```
 * export PROTODATA_VERSION=0.43.0-local
 * export PROTODATA_DF_VERSION=0.41.0
 *
 * ./gradle --stop
 * ./gradle build   # Conduct the intended checks.
 * ```
 *
 * Then, to reset the console to run the usual versions again, remove the values of
 * the environment variables and stop the daemon:
 * ```
 * export PROTODATA_VERSION=""
 * export PROTODATA_DF_VERSION=""
 *
 * ./gradle --stop
 * ```
 *
 * See [`SpineEventEngine/ProtoData`](https://github.com/SpineEventEngine/ProtoData/).
 */
@Suppress(
    "unused" /* Some subprojects do not use ProtoData directly. */,
    "ConstPropertyName" /* We use custom convention for artifact properties. */,
    "MemberVisibilityCanBePrivate" /* The properties are used directly by other subprojects. */,
    "KDocUnresolvedReference" /* Referencing private properties in constructor KDoc. */
)
object ProtoData {
    const val pluginGroup = Spine.group
    const val group = "io.spine.protodata"
    const val pluginId = "io.spine.protodata"

    /**
     * Identifies ProtoData as a `classpath` dependency under `buildScript` block.
     *
     * The dependency is obtained from https://plugins.gradle.org/m2/.
     */
    const val module = "io.spine:protodata"

    /**
     * The version of ProtoData dependencies.
     */
    val version: String
<<<<<<< HEAD
    private const val fallbackVersion = "0.92.2"
=======
    private const val fallbackVersion = "0.92.3"
>>>>>>> 7ebe6520

    /**
     * The distinct version of ProtoData used by other build tools.
     *
     * When ProtoData is used both for building the project and as a part of the Project's
     * transitional dependencies, this is the version used to build the project itself.
     */
    val dogfoodingVersion: String
    private const val fallbackDfVersion = "0.91.4"

    /**
     * The artifact for the ProtoData Gradle plugin.
     */
    val pluginLib: String

    /**
     * The artifact to be used during experiments when publishing locally.
     *
     * @see ProtoData
     */
    private fun pluginLib(version: String): String =
        "$group:gradle-plugin:$version"

    fun api(version: String): String =
        "$group:protodata-api:$version"

    val api
        get() = api(version)

    val backend
        get() = "$group:protodata-backend:$version"

    val params
        get() = "$group:protodata-params:$version"

    val protocPlugin
        get() = "$group:protodata-protoc:$version"

    val gradleApi
        get() = "$group:protodata-gradle-api:$version"

    val cliApi
        get() = "$group:protodata-cli-api:$version"

    val javaModule = "$group:protodata-java"

    fun java(version: String): String =
        "$javaModule:$version"

    val java
        get() = java(version)

    val fatCli
        get() = "$group:protodata-fat-cli:$version"

    val testlib
        get() = "$group:protodata-testlib:$version"

    /**
     * An env variable storing a custom [version].
     */
    private const val VERSION_ENV = "PROTODATA_VERSION"

    /**
     * An env variable storing a custom [dogfoodingVersion].
     */
    private const val DF_VERSION_ENV = "PROTODATA_DF_VERSION"

    /**
     * Sets up the versions and artifacts for the build to use.
     *
     * If either [VERSION_ENV] or [DF_VERSION_ENV] is set, those versions are used instead of
     * the hardcoded ones. Also, in this mode, the [pluginLib] coordinates are changed so that
     * it points at a locally published artifact. Otherwise, it points at an artifact that would be
     * published to a public plugin registry.
     */
    init {
        val experimentVersion = System.getenv(VERSION_ENV)
        val experimentDfVersion = System.getenv(DF_VERSION_ENV)
        if (experimentVersion?.isNotBlank() == true || experimentDfVersion?.isNotBlank() == true) {
            version = experimentVersion ?: fallbackVersion
            dogfoodingVersion = experimentDfVersion ?: fallbackDfVersion

            pluginLib = pluginLib(version)
            println("""

                ❗ Running an experiment with ProtoData. ❗
                -----------------------------------------
                    Regular version     = v$version
                    Dogfooding version  = v$dogfoodingVersion
                
                    ProtoData Gradle plugin can now be loaded from Maven Local.
                    
                    To reset the versions, erase the `$$VERSION_ENV` and `$$DF_VERSION_ENV` environment variables. 

            """.trimIndent())
        } else {
            version = fallbackVersion
            dogfoodingVersion = fallbackDfVersion
            pluginLib = "$pluginGroup:protodata:$version"
        }
    }
}<|MERGE_RESOLUTION|>--- conflicted
+++ resolved
@@ -73,11 +73,7 @@
      * The version of ProtoData dependencies.
      */
     val version: String
-<<<<<<< HEAD
-    private const val fallbackVersion = "0.92.2"
-=======
     private const val fallbackVersion = "0.92.3"
->>>>>>> 7ebe6520
 
     /**
      * The distinct version of ProtoData used by other build tools.
