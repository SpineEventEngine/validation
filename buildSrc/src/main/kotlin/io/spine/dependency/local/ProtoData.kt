/*
 * Copyright 2024, TeamDev. All rights reserved.
 *
 * Licensed under the Apache License, Version 2.0 (the "License");
 * you may not use this file except in compliance with the License.
 * You may obtain a copy of the License at
 *
 * https://www.apache.org/licenses/LICENSE-2.0
 *
 * Redistribution and use in source and/or binary forms, with or without
 * modification, must retain the above copyright notice and the following
 * disclaimer.
 *
 * THIS SOFTWARE IS PROVIDED BY THE COPYRIGHT HOLDERS AND CONTRIBUTORS
 * "AS IS" AND ANY EXPRESS OR IMPLIED WARRANTIES, INCLUDING, BUT NOT
 * LIMITED TO, THE IMPLIED WARRANTIES OF MERCHANTABILITY AND FITNESS FOR
 * A PARTICULAR PURPOSE ARE DISCLAIMED. IN NO EVENT SHALL THE COPYRIGHT
 * OWNER OR CONTRIBUTORS BE LIABLE FOR ANY DIRECT, INDIRECT, INCIDENTAL,
 * SPECIAL, EXEMPLARY, OR CONSEQUENTIAL DAMAGES (INCLUDING, BUT NOT
 * LIMITED TO, PROCUREMENT OF SUBSTITUTE GOODS OR SERVICES; LOSS OF USE,
 * DATA, OR PROFITS; OR BUSINESS INTERRUPTION) HOWEVER CAUSED AND ON ANY
 * THEORY OF LIABILITY, WHETHER IN CONTRACT, STRICT LIABILITY, OR TORT
 * (INCLUDING NEGLIGENCE OR OTHERWISE) ARISING IN ANY WAY OUT OF THE USE
 * OF THIS SOFTWARE, EVEN IF ADVISED OF THE POSSIBILITY OF SUCH DAMAGE.
 */

package io.spine.dependency.local

/**
 * Dependencies on ProtoData modules.
 *
 * To use a locally published ProtoData version instead of the version from a public plugin
 * registry, set the `PROTODATA_VERSION` and/or the `PROTODATA_DF_VERSION` environment variables
 * and stop the Gradle daemons so that Gradle observes the env change:
 * ```
 * export PROTODATA_VERSION=0.43.0-local
 * export PROTODATA_DF_VERSION=0.41.0
 *
 * ./gradle --stop
 * ./gradle build   # Conduct the intended checks.
 * ```
 *
 * Then, to reset the console to run the usual versions again, remove the values of
 * the environment variables and stop the daemon:
 * ```
 * export PROTODATA_VERSION=""
 * export PROTODATA_DF_VERSION=""
 *
 * ./gradle --stop
 * ```
 *
 * See [`SpineEventEngine/ProtoData`](https://github.com/SpineEventEngine/ProtoData/).
 */
@Suppress(
    "unused" /* Some subprojects do not use ProtoData directly. */,
    "ConstPropertyName" /* We use custom convention for artifact properties. */,
    "MemberVisibilityCanBePrivate" /* The properties are used directly by other subprojects. */,
    "KDocUnresolvedReference" /* Referencing private properties in constructor KDoc. */
)
object ProtoData {
    const val pluginGroup = Spine.group
    const val group = "io.spine.protodata"
    const val pluginId = "io.spine.protodata"

    /**
     * Identifies ProtoData as a `classpath` dependency under `buildScript` block.
     *
     * The dependency is obtained from https://plugins.gradle.org/m2/.
     */
    const val module = "io.spine:protodata"

    /**
     * The version of ProtoData dependencies.
     */
    val version: String
<<<<<<< HEAD
    private const val fallbackVersion = "0.70.1"
=======
    private const val fallbackVersion = "0.80.3"
>>>>>>> 868284c3

    /**
     * The distinct version of ProtoData used by other build tools.
     *
     * When ProtoData is used both for building the project and as a part of the Project's
     * transitional dependencies, this is the version used to build the project itself.
     */
    val dogfoodingVersion: String
<<<<<<< HEAD
    private const val fallbackDfVersion = "0.70.1"
=======
    private const val fallbackDfVersion = "0.80.3"
>>>>>>> 868284c3

    /**
     * The artifact for the ProtoData Gradle plugin.
     */
    val pluginLib: String

    /**
     * The artifact to be used during experiments when publishing locally.
     *
     * @see ProtoData
     */
    private fun pluginLib(version: String): String =
        "$group:gradle-plugin:$version"

    fun api(version: String): String =
        "$group:protodata-api:$version"

    val api
        get() = api(version)

    val backend
        get() = "$group:protodata-backend:$version"

    val protocPlugin
        get() = "$group:protodata-protoc:$version"

    val gradleApi
        get() = "$group:protodata-gradle-api:$version"

    val cliApi
        get() = "$group:protodata-cli-api:$version"

    const val javaModule = "$group:protodata-java"

    fun java(version: String): String =
        "$javaModule:$version"

    val java
        get() = java(version)

    val fatCli
        get() = "$group:protodata-fat-cli:$version"

    val testlib
        get() = "$group:protodata-testlib:$version"

    /**
     * An env variable storing a custom [version].
     */
    private const val VERSION_ENV = "PROTODATA_VERSION"

    /**
     * An env variable storing a custom [dogfoodingVersion].
     */
    private const val DF_VERSION_ENV = "PROTODATA_DF_VERSION"

    /**
     * Sets up the versions and artifacts for the build to use.
     *
     * If either [VERSION_ENV] or [DF_VERSION_ENV] is set, those versions are used instead of
     * the hardcoded ones. Also, in this mode, the [pluginLib] coordinates are changed so that
     * it points at a locally published artifact. Otherwise, it points at an artifact that would be
     * published to a public plugin registry.
     */
    init {
        val experimentVersion = System.getenv(VERSION_ENV)
        val experimentDfVersion = System.getenv(DF_VERSION_ENV)
        if (experimentVersion?.isNotBlank() == true || experimentDfVersion?.isNotBlank() == true) {
            version = experimentVersion ?: fallbackVersion
            dogfoodingVersion = experimentDfVersion ?: fallbackDfVersion

            pluginLib = pluginLib(version)
            println("""

                ❗ Running an experiment with ProtoData. ❗
                -----------------------------------------
                    Regular version     = v$version
                    Dogfooding version  = v$dogfoodingVersion
                
                    ProtoData Gradle plugin can now be loaded from Maven Local.
                    
                    To reset the versions, erase the `$$VERSION_ENV` and `$$DF_VERSION_ENV` environment variables. 

            """.trimIndent())
        } else {
            version = fallbackVersion
            dogfoodingVersion = fallbackDfVersion
            pluginLib = "$pluginGroup:protodata:$version"
        }
    }
}<|MERGE_RESOLUTION|>--- conflicted
+++ resolved
@@ -73,11 +73,7 @@
      * The version of ProtoData dependencies.
      */
     val version: String
-<<<<<<< HEAD
-    private const val fallbackVersion = "0.70.1"
-=======
     private const val fallbackVersion = "0.80.3"
->>>>>>> 868284c3
 
     /**
      * The distinct version of ProtoData used by other build tools.
@@ -86,11 +82,7 @@
      * transitional dependencies, this is the version used to build the project itself.
      */
     val dogfoodingVersion: String
-<<<<<<< HEAD
-    private const val fallbackDfVersion = "0.70.1"
-=======
     private const val fallbackDfVersion = "0.80.3"
->>>>>>> 868284c3
 
     /**
      * The artifact for the ProtoData Gradle plugin.
