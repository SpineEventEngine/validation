/*
 * Copyright 2025, TeamDev. All rights reserved.
 *
 * Licensed under the Apache License, Version 2.0 (the "License");
 * you may not use this file except in compliance with the License.
 * You may obtain a copy of the License at
 *
 * https://www.apache.org/licenses/LICENSE-2.0
 *
 * Redistribution and use in source and/or binary forms, with or without
 * modification, must retain the above copyright notice and the following
 * disclaimer.
 *
 * THIS SOFTWARE IS PROVIDED BY THE COPYRIGHT HOLDERS AND CONTRIBUTORS
 * "AS IS" AND ANY EXPRESS OR IMPLIED WARRANTIES, INCLUDING, BUT NOT
 * LIMITED TO, THE IMPLIED WARRANTIES OF MERCHANTABILITY AND FITNESS FOR
 * A PARTICULAR PURPOSE ARE DISCLAIMED. IN NO EVENT SHALL THE COPYRIGHT
 * OWNER OR CONTRIBUTORS BE LIABLE FOR ANY DIRECT, INDIRECT, INCIDENTAL,
 * SPECIAL, EXEMPLARY, OR CONSEQUENTIAL DAMAGES (INCLUDING, BUT NOT
 * LIMITED TO, PROCUREMENT OF SUBSTITUTE GOODS OR SERVICES; LOSS OF USE,
 * DATA, OR PROFITS; OR BUSINESS INTERRUPTION) HOWEVER CAUSED AND ON ANY
 * THEORY OF LIABILITY, WHETHER IN CONTRACT, STRICT LIABILITY, OR TORT
 * (INCLUDING NEGLIGENCE OR OTHERWISE) ARISING IN ANY WAY OUT OF THE USE
 * OF THIS SOFTWARE, EVEN IF ADVISED OF THE POSSIBILITY OF SUCH DAMAGE.
 */

package io.spine.dependency.local

/**
 * Dependencies on ProtoData modules.
 *
 * To use a locally published ProtoData version instead of the version from a public plugin
 * registry, set the `PROTODATA_VERSION` and/or the `PROTODATA_DF_VERSION` environment variables
 * and stop the Gradle daemons so that Gradle observes the env change:
 * ```
 * export PROTODATA_VERSION=0.43.0-local
 * export PROTODATA_DF_VERSION=0.41.0
 *
 * ./gradle --stop
 * ./gradle build   # Conduct the intended checks.
 * ```
 *
 * Then, to reset the console to run the usual versions again, remove the values of
 * the environment variables and stop the daemon:
 * ```
 * export PROTODATA_VERSION=""
 * export PROTODATA_DF_VERSION=""
 *
 * ./gradle --stop
 * ```
 *
 * See [`SpineEventEngine/ProtoData`](https://github.com/SpineEventEngine/ProtoData/).
 */
@Suppress(
    "unused" /* Some subprojects do not use ProtoData directly. */,
    "ConstPropertyName" /* We use custom convention for artifact properties. */,
    "MemberVisibilityCanBePrivate" /* The properties are used directly by other subprojects. */,
)
object ProtoData {
    const val pluginGroup = Spine.group
    const val group = "io.spine.protodata"
    const val pluginId = "io.spine.protodata"

    /**
     * Identifies ProtoData as a `classpath` dependency under `buildScript` block.
     *
     * The dependency is obtained from https://plugins.gradle.org/m2/.
     */
    const val module = "io.spine:protodata"

    /**
     * The version of ProtoData dependencies.
     */
    val version: String
<<<<<<< HEAD
    private const val fallbackVersion = "0.95.1"
=======
    private const val fallbackVersion = "0.96.4"
>>>>>>> a53b138d

    /**
     * The distinct version of ProtoData used by other build tools.
     *
     * When ProtoData is used both for building the project and as a part of the Project's
     * transitional dependencies, this is the version used to build the project itself.
     */
    val dogfoodingVersion: String
    private const val fallbackDfVersion = "0.96.4"

    /**
     * The artifact for the ProtoData Gradle plugin.
     */
    val pluginLib: String

    /**
     * The artifact to be used during experiments when publishing locally.
     *
     * @see ProtoData
     */
    private fun pluginLib(version: String): String =
        "$group:gradle-plugin:$version"

    fun api(version: String): String =
        "$group:protodata-api:$version"

    val api
        get() = api(version)

    val backend
        get() = "$group:protodata-backend:$version"

    val params
        get() = "$group:protodata-params:$version"

    val protocPlugin
        get() = "$group:protodata-protoc:$version"

    val gradleApi
        get() = "$group:protodata-gradle-api:$version"

    val cliApi
        get() = "$group:protodata-cli-api:$version"

    val javaModule = "$group:protodata-java"

    fun java(version: String): String =
        "$javaModule:$version"

    val java
        get() = java(version)

    val fatCli
        get() = "$group:protodata-fat-cli:$version"

    val testlib
        get() = "$group:protodata-testlib:$version"

    /**
     * An env variable storing a custom [version].
     */
    private const val VERSION_ENV = "PROTODATA_VERSION"

    /**
     * An env variable storing a custom [dogfoodingVersion].
     */
    private const val DF_VERSION_ENV = "PROTODATA_DF_VERSION"

    /**
     * Sets up the versions and artifacts for the build to use.
     *
     * If either [VERSION_ENV] or [DF_VERSION_ENV] is set, those versions are used instead of
     * the hardcoded ones. Also, in this mode, the [pluginLib] coordinates are changed so that
     * it points at a locally published artifact. Otherwise, it points at an artifact that would be
     * published to a public plugin registry.
     */
    init {
        val experimentVersion = System.getenv(VERSION_ENV)
        val experimentDfVersion = System.getenv(DF_VERSION_ENV)
        if (experimentVersion?.isNotBlank() == true || experimentDfVersion?.isNotBlank() == true) {
            version = experimentVersion ?: fallbackVersion
            dogfoodingVersion = experimentDfVersion ?: fallbackDfVersion

            pluginLib = pluginLib(version)
            println("""

                ❗ Running an experiment with ProtoData. ❗
                -----------------------------------------
                    Regular version     = v$version
                    Dogfooding version  = v$dogfoodingVersion
                
                    ProtoData Gradle plugin can now be loaded from Maven Local.
                    
                    To reset the versions, erase the `$$VERSION_ENV` and `$$DF_VERSION_ENV` environment variables. 

            """.trimIndent())
        } else {
            version = fallbackVersion
            dogfoodingVersion = fallbackDfVersion
            pluginLib = "$pluginGroup:protodata:$version"
        }
    }
}<|MERGE_RESOLUTION|>--- conflicted
+++ resolved
@@ -72,11 +72,7 @@
      * The version of ProtoData dependencies.
      */
     val version: String
-<<<<<<< HEAD
-    private const val fallbackVersion = "0.95.1"
-=======
     private const val fallbackVersion = "0.96.4"
->>>>>>> a53b138d
 
     /**
      * The distinct version of ProtoData used by other build tools.
