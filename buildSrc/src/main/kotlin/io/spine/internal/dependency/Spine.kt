--- conflicted
+++ resolved
@@ -59,11 +59,7 @@
          *
          * @see <a href="https://github.com/SpineEventEngine/logging">spine-logging</a>
          */
-<<<<<<< HEAD
-        const val logging = "2.0.0-SNAPSHOT.206"
-=======
         const val logging = "2.0.0-SNAPSHOT.209"
->>>>>>> ebbcbd93
 
         /**
          * The version of [Spine.testlib].
@@ -79,11 +75,7 @@
          * @see [Spine.CoreJava.server]
          * @see <a href="https://github.com/SpineEventEngine/core-java">core-java</a>
          */
-<<<<<<< HEAD
         const val core = "2.0.0-SNAPSHOT.156"
-=======
-        const val core = "2.0.0-SNAPSHOT.155"
->>>>>>> ebbcbd93
 
         /**
          * The version of [Spine.modelCompiler].
@@ -97,11 +89,7 @@
          *
          * @see <a href="https://github.com/SpineEventEngine/mc-java">spine-mc-java</a>
          */
-<<<<<<< HEAD
-        const val mcJava = "2.0.0-SNAPSHOT.166"
-=======
         const val mcJava = "2.0.0-SNAPSHOT.168"
->>>>>>> ebbcbd93
 
         /**
          * The version of [Spine.baseTypes].
@@ -136,11 +124,7 @@
          *
          * @see <a href="https://github.com/SpineEventEngine/tool-base">spine-tool-base</a>
          */
-<<<<<<< HEAD
         const val toolBase = "2.0.0-SNAPSHOT.182"
-=======
-        const val toolBase = "2.0.0-SNAPSHOT.180"
->>>>>>> ebbcbd93
 
         /**
          * The version of [Spine.javadocTools].
